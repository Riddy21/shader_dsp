import os
import glob
import re
from SCons.Script import *

# Define directories
INCLUDE_DIR = 'include'
LIB_DIR = 'lib'
SRC_DIR = 'src'
TEST_DIR = 'tests'  # Old test directory
PLAYGROUND_DIR = 'playground'
BUILD_DIR = 'build'
SHADER_DIR = 'shaders'

# Define source files
LIB_SOURCES = Glob(os.path.join(LIB_DIR, '**', '*.cpp'), strings=True)
MAIN_SOURCE = os.path.join(SRC_DIR, 'main.cpp')
TEST_SOURCES = Glob(os.path.join(TEST_DIR, '*_test.cpp'), strings=True)  # Old test sources
PLAYGROUND_SOURCES = Glob(os.path.join(PLAYGROUND_DIR, '*.cpp'), strings=True)
SHADER_SOURCES = Glob(os.path.join(SHADER_DIR, '**', '*.glsl'), strings=True)

# Define compiler and flags
env = Environment(CXX='g++', CXXFLAGS='-std=c++20')

AddOption('--gdb',
          dest='debug',
          action='store_true',
          default=False,
          help='Build with debug flags (-g -O0)')

if GetOption('debug'):
    env.Append(CXXFLAGS=['-g', '-O0'])
    env.Append(LINKFLAGS=['-g'])

# Define include directories
env.Append(CPPPATH=[INCLUDE_DIR, '.'])  # Include the root directory for test framework access

# Link libraries for main executable
env.Append(LIBS=[
    'SDL2_image',
    'SDL2_mixer',
    'SDL2_gfx',
    'SDL2_ttf',
    'SDL2',
    'GLEW',
    'GL',
    'pthread',
    'X11',
])

# Create separate environment for tests with Catch2
test_env = env.Clone()
test_env.Append(LIBS=['Catch2Main', 'Catch2'])

<<<<<<< HEAD
# Create separate environment for tests with additional flags for private access
test_env = env.Clone()
test_env.Append(LIBS=['Catch2Main', 'Catch2'])
test_env.Append(CXXFLAGS=['-fno-access-control'])  # Allow access to private members

# Function to create object files in the build directory
def create_objects(env, sources, build_dir, suffix=''):
    objects = []
    for src in sources:
        # Add suffix to object files to prevent conflicts
        obj_path = os.path.join(build_dir, 'objects' + suffix, os.path.splitext(src)[0] + '.o')
        obj = env.Object(target=obj_path, source=src)
        objects.append(obj)
=======
# Function to create object files in the build directory, with subdir for each build type
def create_objects(env, sources, build_dir, subdir):
    objects = []
    for src in sources:
        obj_path = os.path.join(build_dir, 'objects', subdir, os.path.splitext(src)[0] + '.o')
        objects.append(env.Object(target=obj_path, source=src))
>>>>>>> c8347006
    return objects

# Create build directory
VariantDir(BUILD_DIR, '.', duplicate=0)

# Copy shaders to build directory
all_shaders = []
for src in SHADER_SOURCES:
    all_shaders += env.Command(target=os.path.join(BUILD_DIR, 'shaders', os.path.basename(src)), source=src, action='cp $SOURCE $TARGET')

# renderer and render stages depend on shaders
env.Depends(LIB_SOURCES, all_shaders)

# Build main executable
main_objects = create_objects(env, [MAIN_SOURCE] + LIB_SOURCES, BUILD_DIR, 'main')
main_executable = env.Program(target=os.path.join(BUILD_DIR, 'bin', 'AudioSynthesizer'), source=main_objects)

<<<<<<< HEAD
# Build all tests
if 'tests' in COMMAND_LINE_TARGETS:
    # Get all test files from tests (previously tests_new) directory
    TEST_SOURCES = Glob(os.path.join('tests', '**', '*_test.cpp'), strings=True)
    for src in TEST_SOURCES:
        test_name = os.path.splitext(os.path.basename(src))[0]
        test_objects = create_objects(test_env, [src] + LIB_SOURCES, BUILD_DIR, '_test')
        test_executable = test_env.Program(target=os.path.join(BUILD_DIR, 'tests', test_name), source=test_objects)
        test_env.Command(
            target=test_executable[0].abspath + '.out',
            source=test_executable,
            action=test_executable[0].abspath + ' -d yes'
        )

# Build specific test
audio_renderer_private_access_test_src = os.path.join('tests', 'audio_renderer_private_access_test.cpp')
if os.path.exists(audio_renderer_private_access_test_src):
    test_name = os.path.splitext(os.path.basename(audio_renderer_private_access_test_src))[0]
    test_objects = create_objects(test_env, [audio_renderer_private_access_test_src] + LIB_SOURCES, BUILD_DIR, '_test')
    test_executable = test_env.Program(target=os.path.join(BUILD_DIR, 'tests', test_name), source=test_objects)
    test_env.Alias('audio_renderer_private_access_test', test_executable)
    test_env.Command(
        target=test_executable[0].abspath + '.out',
        source=test_executable,
        action=test_executable[0].abspath + ' -d yes'
    )

# Build specific test
audio_renderer_mock_test_src = os.path.join('tests', 'audio_renderer_mock_test.cpp')
if os.path.exists(audio_renderer_mock_test_src):
    test_name = os.path.splitext(os.path.basename(audio_renderer_mock_test_src))[0]
    test_objects = create_objects(test_env, [audio_renderer_mock_test_src] + LIB_SOURCES, BUILD_DIR, '_test')
    test_executable = test_env.Program(target=os.path.join(BUILD_DIR, 'tests', test_name), source=test_objects)
    test_env.Alias('audio_renderer_mock_test', test_executable)
    test_env.Command(
        target=test_executable[0].abspath + '.out',
        source=test_executable,
        action=test_executable[0].abspath + ' -d yes'
    )

# Build all playground examples
if 'playground' in COMMAND_LINE_TARGETS:
    for src in PLAYGROUND_SOURCES:
        playground_name = os.path.splitext(os.path.basename(src))[0]
        playground_objects = create_objects(env, [src] + LIB_SOURCES, BUILD_DIR, '_playground')
        env.Program(target=os.path.join(BUILD_DIR, 'playground', playground_name), source=playground_objects)
=======
# Build tests and then execute them individually
for target in COMMAND_LINE_TARGETS:
    if 'tests' in target:
        for src in TEST_SOURCES:
            test_name = os.path.splitext(os.path.basename(src))[0]
            test_objects = create_objects(test_env, [src] + LIB_SOURCES, BUILD_DIR, 'tests')
            test_executable = test_env.Program(target=os.path.join(BUILD_DIR, 'tests', test_name), source=test_objects)
            test_env.Command(
                target=test_executable[0].abspath + '.out',
                source=test_executable,
                action='xvfb-run -a ' + test_executable[0].abspath + ' -d yes > ' + test_executable[0].abspath + '.out 2>&1 && cat ' + test_executable[0].abspath + '.out || (cat ' + test_executable[0].abspath + '.out && false)'
            )

for target in COMMAND_LINE_TARGETS:
    if 'playground' in target:
        for src in PLAYGROUND_SOURCES:
            playground_name = os.path.splitext(os.path.basename(src))[0]
            playground_objects = create_objects(env, [src] + LIB_SOURCES, BUILD_DIR, 'playground')
            env.Program(target=os.path.join(BUILD_DIR, 'playground', playground_name), source=playground_objects)
>>>>>>> c8347006

# Build docs using doxygen
if 'docs' in COMMAND_LINE_TARGETS:
    env.Command(
        target=os.path.join(BUILD_DIR, 'docs', 'html', 'index.html'),
        source=Glob('docs/Doxyfile'),
        action='doxygen $SOURCE'
    )
    env.Clean(os.path.join(BUILD_DIR, 'docs', 'html', 'index.html'), Glob(os.path.join(BUILD_DIR, 'docs', 'html', '*'))+Glob(os.path.join(BUILD_DIR, 'docs', 'latex', '*')))

#Specify a single sconsign file for the entire build process
SConsignFile(os.path.join(BUILD_DIR, 'sconsign.dblite'))<|MERGE_RESOLUTION|>--- conflicted
+++ resolved
@@ -51,29 +51,14 @@
 # Create separate environment for tests with Catch2
 test_env = env.Clone()
 test_env.Append(LIBS=['Catch2Main', 'Catch2'])
-
-<<<<<<< HEAD
-# Create separate environment for tests with additional flags for private access
-test_env = env.Clone()
-test_env.Append(LIBS=['Catch2Main', 'Catch2'])
 test_env.Append(CXXFLAGS=['-fno-access-control'])  # Allow access to private members
 
 # Function to create object files in the build directory
-def create_objects(env, sources, build_dir, suffix=''):
-    objects = []
-    for src in sources:
-        # Add suffix to object files to prevent conflicts
-        obj_path = os.path.join(build_dir, 'objects' + suffix, os.path.splitext(src)[0] + '.o')
-        obj = env.Object(target=obj_path, source=src)
-        objects.append(obj)
-=======
-# Function to create object files in the build directory, with subdir for each build type
 def create_objects(env, sources, build_dir, subdir):
     objects = []
     for src in sources:
         obj_path = os.path.join(build_dir, 'objects', subdir, os.path.splitext(src)[0] + '.o')
         objects.append(env.Object(target=obj_path, source=src))
->>>>>>> c8347006
     return objects
 
 # Create build directory
@@ -91,74 +76,53 @@
 main_objects = create_objects(env, [MAIN_SOURCE] + LIB_SOURCES, BUILD_DIR, 'main')
 main_executable = env.Program(target=os.path.join(BUILD_DIR, 'bin', 'AudioSynthesizer'), source=main_objects)
 
-<<<<<<< HEAD
 # Build all tests
 if 'tests' in COMMAND_LINE_TARGETS:
-    # Get all test files from tests (previously tests_new) directory
+    # Get all test files from tests directory
     TEST_SOURCES = Glob(os.path.join('tests', '**', '*_test.cpp'), strings=True)
     for src in TEST_SOURCES:
         test_name = os.path.splitext(os.path.basename(src))[0]
-        test_objects = create_objects(test_env, [src] + LIB_SOURCES, BUILD_DIR, '_test')
+        test_objects = create_objects(test_env, [src] + LIB_SOURCES, BUILD_DIR, 'tests')
         test_executable = test_env.Program(target=os.path.join(BUILD_DIR, 'tests', test_name), source=test_objects)
         test_env.Command(
             target=test_executable[0].abspath + '.out',
             source=test_executable,
-            action=test_executable[0].abspath + ' -d yes'
+            action='xvfb-run -a ' + test_executable[0].abspath + ' -d yes > ' + test_executable[0].abspath + '.out 2>&1 && cat ' + test_executable[0].abspath + '.out || (cat ' + test_executable[0].abspath + '.out && false)'
         )
 
-# Build specific test
-audio_renderer_private_access_test_src = os.path.join('tests', 'audio_renderer_private_access_test.cpp')
-if os.path.exists(audio_renderer_private_access_test_src):
-    test_name = os.path.splitext(os.path.basename(audio_renderer_private_access_test_src))[0]
-    test_objects = create_objects(test_env, [audio_renderer_private_access_test_src] + LIB_SOURCES, BUILD_DIR, '_test')
-    test_executable = test_env.Program(target=os.path.join(BUILD_DIR, 'tests', test_name), source=test_objects)
-    test_env.Alias('audio_renderer_private_access_test', test_executable)
-    test_env.Command(
-        target=test_executable[0].abspath + '.out',
-        source=test_executable,
-        action=test_executable[0].abspath + ' -d yes'
-    )
-
-# Build specific test
-audio_renderer_mock_test_src = os.path.join('tests', 'audio_renderer_mock_test.cpp')
-if os.path.exists(audio_renderer_mock_test_src):
-    test_name = os.path.splitext(os.path.basename(audio_renderer_mock_test_src))[0]
-    test_objects = create_objects(test_env, [audio_renderer_mock_test_src] + LIB_SOURCES, BUILD_DIR, '_test')
-    test_executable = test_env.Program(target=os.path.join(BUILD_DIR, 'tests', test_name), source=test_objects)
-    test_env.Alias('audio_renderer_mock_test', test_executable)
-    test_env.Command(
-        target=test_executable[0].abspath + '.out',
-        source=test_executable,
-        action=test_executable[0].abspath + ' -d yes'
-    )
+# Support for building specific tests directly
+for specific_test in [
+    'audio_renderer_test',
+    'audio_renderer_private_access_test',
+    'audio_renderer_mock_test',
+    'audio_renderer_basic_test'
+]:
+    test_src = os.path.join('tests', specific_test + '.cpp')
+    if os.path.exists(test_src) and specific_test in COMMAND_LINE_TARGETS:
+        test_objects = create_objects(test_env, [test_src] + LIB_SOURCES, BUILD_DIR, 'tests')
+        test_executable = test_env.Program(target=os.path.join(BUILD_DIR, 'tests', specific_test), source=test_objects)
+        test_env.Alias(specific_test, test_executable)
+        test_env.Command(
+            target=test_executable[0].abspath + '.out',
+            source=test_executable,
+            action='xvfb-run -a ' + test_executable[0].abspath + ' -d yes > ' + test_executable[0].abspath + '.out 2>&1 && cat ' + test_executable[0].abspath + '.out || (cat ' + test_executable[0].abspath + '.out && false)'
+        )
 
 # Build all playground examples
 if 'playground' in COMMAND_LINE_TARGETS:
     for src in PLAYGROUND_SOURCES:
         playground_name = os.path.splitext(os.path.basename(src))[0]
-        playground_objects = create_objects(env, [src] + LIB_SOURCES, BUILD_DIR, '_playground')
+        playground_objects = create_objects(env, [src] + LIB_SOURCES, BUILD_DIR, 'playground')
         env.Program(target=os.path.join(BUILD_DIR, 'playground', playground_name), source=playground_objects)
-=======
-# Build tests and then execute them individually
+
+# Support for building specific playground examples
 for target in COMMAND_LINE_TARGETS:
-    if 'tests' in target:
-        for src in TEST_SOURCES:
-            test_name = os.path.splitext(os.path.basename(src))[0]
-            test_objects = create_objects(test_env, [src] + LIB_SOURCES, BUILD_DIR, 'tests')
-            test_executable = test_env.Program(target=os.path.join(BUILD_DIR, 'tests', test_name), source=test_objects)
-            test_env.Command(
-                target=test_executable[0].abspath + '.out',
-                source=test_executable,
-                action='xvfb-run -a ' + test_executable[0].abspath + ' -d yes > ' + test_executable[0].abspath + '.out 2>&1 && cat ' + test_executable[0].abspath + '.out || (cat ' + test_executable[0].abspath + '.out && false)'
-            )
-
-for target in COMMAND_LINE_TARGETS:
-    if 'playground' in target:
-        for src in PLAYGROUND_SOURCES:
-            playground_name = os.path.splitext(os.path.basename(src))[0]
+    if target.startswith('playground/'):
+        playground_name = target.split('/', 1)[1]
+        src = os.path.join(PLAYGROUND_DIR, playground_name + '.cpp')
+        if os.path.exists(src):
             playground_objects = create_objects(env, [src] + LIB_SOURCES, BUILD_DIR, 'playground')
             env.Program(target=os.path.join(BUILD_DIR, 'playground', playground_name), source=playground_objects)
->>>>>>> c8347006
 
 # Build docs using doxygen
 if 'docs' in COMMAND_LINE_TARGETS:
